--- conflicted
+++ resolved
@@ -62,11 +62,8 @@
 public final class ClientStreamFactory implements StreamFactory
 {
     private static final ByteBuffer EMPTY_BYTE_BUFFER = ByteBuffer.allocate(0);
-<<<<<<< HEAD
     private static final int MAXIMUM_HEADER_SIZE = 5 + 20 + 256;    // TODO version + MAC + padding
-=======
     private static final int MAXIMUM_PAYLOAD_LENGTH = (1 << Short.SIZE) - 1;
->>>>>>> d782a7e5
 
     private final RouteFW routeRO = new RouteFW();
     private final TlsRouteExFW tlsRouteExRO = new TlsRouteExFW();
@@ -386,16 +383,10 @@
                     {
                         outNetByteBuffer.rewind();
                         SSLEngineResult result = tlsEngine.wrap(inAppByteBuffer, outNetByteBuffer);
-<<<<<<< HEAD
                         totalBytesProduced += result.bytesProduced();
                         totalBytesConsumed += result.bytesConsumed();
-                        flushNetwork(tlsEngine, result.bytesProduced(), networkTarget, networkId);
-=======
                         flushNetwork(tlsEngine, result.bytesProduced(), networkTarget, networkId,
                                 this::handleNetworkReplyDone);
-                        applicationWindowBytesAdjustment -= result.bytesProduced() - result.bytesConsumed();
-                        applicationWindowFramesAdjustment--;
->>>>>>> d782a7e5
                     }
 
                     applicationWindowBudgetAdjustment += maxHeaderSize - (totalBytesProduced - totalBytesConsumed);
@@ -411,7 +402,7 @@
         private void handleEnd(
             EndFW end)
         {
-            applicationWindowBytes = -1;
+            applicationWindowBudget = -1;
 
             try
             {
@@ -493,7 +484,7 @@
 
         private void handleNetworkReplyDone()
         {
-            if (applicationWindowBytes == -1)
+            if (applicationWindowBudget == -1)
             {
                 doReset(applicationThrottle, applicationId);
             }
@@ -1047,7 +1038,7 @@
         {
             if (!tlsEngine.isInboundDone())
             {
-                networkWindowBytes = -1;
+                networkWindowBudget = -1;
                 try
                 {
                     tlsEngine.closeInbound();
@@ -1142,12 +1133,8 @@
             {
                 final MutableDirectBuffer outAppBuffer = applicationPool.buffer(applicationReplySlot);
 
-<<<<<<< HEAD
                 final int applicationWindow = applicationWindowBudget;
-=======
-                final int applicationWindow =
-                        applicationWindowFrames == 0 ? 0 : Math.min(applicationWindowBytes, MAXIMUM_PAYLOAD_LENGTH);
->>>>>>> d782a7e5
+
                 final int applicationBytesConsumed = Math.min(applicationReplySlotOffset, applicationWindow);
 
                 if (applicationBytesConsumed > 0)
@@ -1170,7 +1157,7 @@
             if (applicationReplySlotOffset == 0 && tlsEngine.isInboundDone())
             {
                 doEnd(applicationReply, applicationReplyId);
-                if (networkWindowBytes == -1)
+                if (networkWindowBudget == -1)
                 {
                     doReset(networkReplyThrottle, networkReplyId);
                 }
