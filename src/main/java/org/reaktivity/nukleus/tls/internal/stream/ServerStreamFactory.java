--- conflicted
+++ resolved
@@ -66,12 +66,9 @@
 public final class ServerStreamFactory implements StreamFactory
 {
     private static final ByteBuffer EMPTY_BYTE_BUFFER = ByteBuffer.allocate(0);
-<<<<<<< HEAD
     private static final int MAXIMUM_HEADER_SIZE = 5 + 20 + 256;    // TODO version + MAC + padding
-=======
     private static final int MAXIMUM_PAYLOAD_LENGTH = (1 << Short.SIZE) - 1;
     private static final Runnable NOP = () -> {};
->>>>>>> d782a7e5
 
     private final RouteFW routeRO = new RouteFW();
     private final TlsRouteExFW tlsRouteExRO = new TlsRouteExFW();
@@ -243,17 +240,12 @@
         private int applicationSlot = NO_SLOT;
         private int applicationSlotOffset;
 
-<<<<<<< HEAD
         private int applicationWindowBudget;
-=======
-        private int applicationWindowBytes;
-        private int applicationWindowFrames;
         private long applicationCorrelationId;
 
         private long networkCorrelationId;
 
         private Runnable networkReplyDoneHandler = NOP;
->>>>>>> d782a7e5
 
         @Override
         public String toString()
@@ -658,13 +650,7 @@
             {
                 final MutableDirectBuffer outAppBuffer = applicationPool.buffer(applicationSlot);
 
-<<<<<<< HEAD
                 final int applicationBytesConsumed = Math.min(applicationSlotOffset, applicationWindowBudget);
-=======
-                final int applicationWindow =
-                        applicationWindowFrames == 0 ? 0 :  Math.min(applicationWindowBytes, MAXIMUM_PAYLOAD_LENGTH);
-                final int applicationBytesConsumed = Math.min(applicationSlotOffset, applicationWindow);
->>>>>>> d782a7e5
 
                 if (applicationBytesConsumed > 0)
                 {
@@ -1004,19 +990,13 @@
         {
             router.setThrottle(networkReplyName, networkReplyId, newNetworkThrottle);
 
-<<<<<<< HEAD
-                doWindow(newNetworkThrottle, networkReplyId, outNetworkWindowBudget, outNetworkWindowPadding);
-            }
-=======
-            // TODO: improve heuristic to account for TLS protocol framing bytes
-            doWindow(newNetworkThrottle, networkReplyId, outNetworkWindowBytes * 80 / 100, outNetworkWindowFrames);
+            doWindow(newNetworkThrottle, networkReplyId, outNetworkWindowBudget, outNetworkWindowPadding);
         }
 
         private void setNetworkReplyDoneHandler(
             Runnable networkReplyDoneHandler)
         {
             networkReplyDoneHandlerConsumer.accept(networkReplyDoneHandler);
->>>>>>> d782a7e5
         }
 
         @Override
@@ -1085,18 +1065,11 @@
     {
         private final long applicationReplyId;
 
-<<<<<<< HEAD
         private int applicationWindowBudget;
         private int applicationWindowBudgetAdjustment;
         private int applicationWindowPadding;
         private int applicationWindowBudgetMax;
-=======
         private MessageConsumer applicationReplyThrottle;
-        private int applicationWindowBytes;
-        private int applicationWindowBytesAdjustment;
-        private int applicationWindowFrames;
-        private int applicationWindowFramesAdjustment;
->>>>>>> d782a7e5
 
         private MessageConsumer networkReply;
         private long networkReplyId;
@@ -1227,15 +1200,11 @@
                     {
                         outNetByteBuffer.rewind();
                         SSLEngineResult result = tlsEngine.wrap(inAppByteBuffer, outNetByteBuffer);
-<<<<<<< HEAD
                         totalBytesProduced += result.bytesProduced();
                         totalBytesConsumed += result.bytesConsumed();
-                        flushNetwork(tlsEngine, result.bytesProduced(), networkReply, networkReplyId);
-=======
-                        updateNetworkWindow(result);
                         flushNetwork(tlsEngine, result.bytesProduced(), networkReply, networkReplyId,
                                 this::handleNetworkReplyDone);
->>>>>>> d782a7e5
+
                         statusHandler.accept(result.getHandshakeStatus(), this::updateNetworkWindow);
                     }
                     applicationWindowBudgetAdjustment += maxHeaderSize - (totalBytesProduced - totalBytesConsumed);
